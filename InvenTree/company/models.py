"""
Company database model definitions
"""

# -*- coding: utf-8 -*-
from __future__ import unicode_literals

import os

from django.utils.translation import ugettext_lazy as _
from django.core.validators import MinValueValidator
from django.core.exceptions import ValidationError
<<<<<<< HEAD
=======

>>>>>>> 2cf75921
from django.db import models
from django.db.utils import IntegrityError
from django.db.models import Sum, Q, UniqueConstraint

from django.apps import apps
from django.urls import reverse

from moneyed import CURRENCIES

from markdownx.models import MarkdownxField

from stdimage.models import StdImageField

from InvenTree.helpers import getMediaUrl, getBlankImage, getBlankThumbnail
from InvenTree.fields import InvenTreeURLField
from InvenTree.status_codes import PurchaseOrderStatus

import InvenTree.validators

import common.models
import common.settings
from common.settings import currency_code_default


def rename_company_image(instance, filename):
    """ Function to rename a company image after upload

    Args:
        instance: Company object
        filename: uploaded image filename

    Returns:
        New image filename
    """

    base = 'company_images'

    if filename.count('.') > 0:
        ext = filename.split('.')[-1]
    else:
        ext = ''

    fn = 'company_{pk}_img'.format(pk=instance.pk)

    if ext:
        fn += '.' + ext

    return os.path.join(base, fn)


class Company(models.Model):
    """ A Company object represents an external company.
    It may be a supplier or a customer or a manufacturer (or a combination)

    - A supplier is a company from which parts can be purchased
    - A customer is a company to which parts can be sold
    - A manufacturer is a company which manufactures a raw good (they may or may not be a "supplier" also)


    Attributes:
        name: Brief name of the company
        description: Longer form description
        website: URL for the company website
        address: Postal address
        phone: contact phone number
        email: contact email address
        link: Secondary URL e.g. for link to internal Wiki page
        image: Company image / logo
        notes: Extra notes about the company
        is_customer: boolean value, is this company a customer
        is_supplier: boolean value, is this company a supplier
        is_manufacturer: boolean value, is this company a manufacturer
        currency_code: Specifies the default currency for the company
    """

    @staticmethod
    def get_api_url():
        return reverse('api-company-list')

    class Meta:
        ordering = ['name', ]
        constraints = [
            UniqueConstraint(fields=['name', 'email'], name='unique_name_email_pair')
        ]

    name = models.CharField(max_length=100, blank=False,
                            help_text=_('Company name'),
                            verbose_name=_('Company name'))

    description = models.CharField(
        max_length=500,
        verbose_name=_('Company description'),
        help_text=_('Description of the company'),
        blank=True,
    )

    website = models.URLField(
        blank=True,
        verbose_name=_('Website'),
        help_text=_('Company website URL')
    )

    address = models.CharField(max_length=200,
                               verbose_name=_('Address'),
                               blank=True, help_text=_('Company address'))

    phone = models.CharField(max_length=50,
                             verbose_name=_('Phone number'),
                             blank=True, help_text=_('Contact phone number'))

    email = models.EmailField(blank=True, null=True,
                              verbose_name=_('Email'), help_text=_('Contact email address'))

    contact = models.CharField(max_length=100,
                               verbose_name=_('Contact'),
                               blank=True, help_text=_('Point of contact'))

    link = InvenTreeURLField(blank=True, verbose_name=_('Link'), help_text=_('Link to external company information'))

    image = StdImageField(
        upload_to=rename_company_image,
        null=True,
        blank=True,
        variations={'thumbnail': (128, 128)},
        delete_orphans=True,
        verbose_name=_('Image'),
    )

    notes = MarkdownxField(blank=True, verbose_name=_('Notes'))

    is_customer = models.BooleanField(default=False, verbose_name=_('is customer'), help_text=_('Do you sell items to this company?'))

    is_supplier = models.BooleanField(default=True, verbose_name=_('is supplier'), help_text=_('Do you purchase items from this company?'))

    is_manufacturer = models.BooleanField(default=False, verbose_name=_('is manufacturer'), help_text=_('Does this company manufacture parts?'))

    currency = models.CharField(
        max_length=3,
        verbose_name=_('Currency'),
        blank=True,
        default=currency_code_default,
        help_text=_('Default currency used for this company'),
        validators=[InvenTree.validators.validate_currency_code],
    )

    @property
    def currency_code(self):
        """
        Return the currency code associated with this company.

        - If the currency code is invalid, use the default currency
        - If the currency code is not specified, use the default currency
        """

        code = self.currency

        if code not in CURRENCIES:
            code = common.settings.currency_code_default()

        return code

    def __str__(self):
        """ Get string representation of a Company """
        return "{n} - {d}".format(n=self.name, d=self.description)

    def get_absolute_url(self):
        """ Get the web URL for the detail view for this Company """
        return reverse('company-detail', kwargs={'pk': self.id})

    def get_image_url(self):
        """ Return the URL of the image for this company """

        if self.image:
            return getMediaUrl(self.image.url)
        else:
            return getBlankImage()

    def get_thumbnail_url(self):
        """ Return the URL for the thumbnail image for this Company """

        if self.image:
            return getMediaUrl(self.image.thumbnail.url)
        else:
            return getBlankThumbnail()

    @property
    def manufactured_part_count(self):
        """ The number of parts manufactured by this company """
        return self.manufactured_parts.count()

    @property
    def has_manufactured_parts(self):
        return self.manufactured_part_count > 0

    @property
    def supplied_part_count(self):
        """ The number of parts supplied by this company """
        return self.supplied_parts.count()

    @property
    def has_supplied_parts(self):
        """ Return True if this company supplies any parts """
        return self.supplied_part_count > 0

    @property
    def parts(self):
        """ Return SupplierPart objects which are supplied or manufactured by this company """
        return SupplierPart.objects.filter(Q(supplier=self.id) | Q(manufacturer_part__manufacturer=self.id))

    @property
    def part_count(self):
        """ The number of parts manufactured (or supplied) by this Company """
        return self.parts.count()

    @property
    def has_parts(self):
        return self.part_count > 0

    @property
    def stock_items(self):
        """ Return a list of all stock items supplied or manufactured by this company """
        stock = apps.get_model('stock', 'StockItem')
        return stock.objects.filter(Q(supplier_part__supplier=self.id) | Q(supplier_part__manufacturer_part__manufacturer=self.id)).all()

    @property
    def stock_count(self):
        """ Return the number of stock items supplied or manufactured by this company """
        return self.stock_items.count()

    def outstanding_purchase_orders(self):
        """ Return purchase orders which are 'outstanding' """
        return self.purchase_orders.filter(status__in=PurchaseOrderStatus.OPEN)

    def pending_purchase_orders(self):
        """ Return purchase orders which are PENDING (not yet issued) """
        return self.purchase_orders.filter(status=PurchaseOrderStatus.PENDING)

    def closed_purchase_orders(self):
        """ Return purchase orders which are not 'outstanding'

        - Complete
        - Failed / lost
        - Returned
        """

        return self.purchase_orders.exclude(status__in=PurchaseOrderStatus.OPEN)

    def complete_purchase_orders(self):
        return self.purchase_orders.filter(status=PurchaseOrderStatus.COMPLETE)

    def failed_purchase_orders(self):
        """ Return any purchase orders which were not successful """

        return self.purchase_orders.filter(status__in=PurchaseOrderStatus.FAILED)


class Contact(models.Model):
    """ A Contact represents a person who works at a particular company.
    A Company may have zero or more associated Contact objects.

    Attributes:
        company: Company link for this contact
        name: Name of the contact
        phone: contact phone number
        email: contact email
        role: position in company
    """

    company = models.ForeignKey(Company, related_name='contacts',
                                on_delete=models.CASCADE)

    name = models.CharField(max_length=100)

    phone = models.CharField(max_length=100, blank=True)

    email = models.EmailField(blank=True)

    role = models.CharField(max_length=100, blank=True)

    company = models.ForeignKey(Company, related_name='contacts',
                                on_delete=models.CASCADE)


class ManufacturerPart(models.Model):
    """ Represents a unique part as provided by a Manufacturer
    Each ManufacturerPart is identified by a MPN (Manufacturer Part Number)
    Each ManufacturerPart is also linked to a Part object.
    A Part may be available from multiple manufacturers

    Attributes:
        part: Link to the master Part
        manufacturer: Company that manufactures the ManufacturerPart
        MPN: Manufacture part number
        link: Link to external website for this manufacturer part
        description: Descriptive notes field
    """

    @staticmethod
    def get_api_url():
        return reverse('api-manufacturer-part-list')

    class Meta:
        unique_together = ('part', 'manufacturer', 'MPN')

    part = models.ForeignKey('part.Part', on_delete=models.CASCADE,
                             related_name='manufacturer_parts',
                             verbose_name=_('Base Part'),
                             limit_choices_to={
                                 'purchaseable': True,
                             },
                             help_text=_('Select part'),
                             )

    manufacturer = models.ForeignKey(
        Company,
        on_delete=models.CASCADE,
        null=True,
        related_name='manufactured_parts',
        limit_choices_to={
            'is_manufacturer': True
        },
        verbose_name=_('Manufacturer'),
        help_text=_('Select manufacturer'),
    )

    MPN = models.CharField(
        null=True,
        max_length=100,
        verbose_name=_('MPN'),
        help_text=_('Manufacturer Part Number')
    )

    link = InvenTreeURLField(
        blank=True, null=True,
        verbose_name=_('Link'),
        help_text=_('URL for external manufacturer part link')
    )

    description = models.CharField(
        max_length=250, blank=True, null=True,
        verbose_name=_('Description'),
        help_text=_('Manufacturer part description')
    )

    @classmethod
    def create(cls, part, manufacturer, mpn, description, link=None):
        """ Check if ManufacturerPart instance does not already exist
            then create it
        """

        manufacturer_part = None

        try:
            manufacturer_part = ManufacturerPart.objects.get(part=part, manufacturer=manufacturer, MPN=mpn)
        except ManufacturerPart.DoesNotExist:
            pass

        if not manufacturer_part:
            manufacturer_part = ManufacturerPart(part=part, manufacturer=manufacturer, MPN=mpn, description=description, link=link)
            manufacturer_part.save()

        return manufacturer_part

    def __str__(self):
        s = ''

        if self.manufacturer:
            s += f'{self.manufacturer.name}'
            s += ' | '

        s += f'{self.MPN}'

        return s


class ManufacturerPartParameter(models.Model):
    """
    A ManufacturerPartParameter represents a key:value parameter for a MnaufacturerPart.

    This is used to represent parmeters / properties for a particular manufacturer part.

    Each parameter is a simple string (text) value.
    """

    @staticmethod
    def get_api_url():
        return reverse('api-manufacturer-part-parameter-list')

    class Meta:
        unique_together = ('manufacturer_part', 'name')

    manufacturer_part = models.ForeignKey(
        ManufacturerPart,
        on_delete=models.CASCADE,
        related_name='parameters',
        verbose_name=_('Manufacturer Part'),
    )

    name = models.CharField(
        max_length=500,
        blank=False,
        verbose_name=_('Name'),
        help_text=_('Parameter name')
    )

    value = models.CharField(
        max_length=500,
        blank=False,
        verbose_name=_('Value'),
        help_text=_('Parameter value')
    )

    units = models.CharField(
        max_length=64,
        blank=True, null=True,
        verbose_name=_('Units'),
        help_text=_('Parameter units')
    )


class SupplierPartManager(models.Manager):
    """ Define custom SupplierPart objects manager

        The main purpose of this manager is to improve database hit as the
        SupplierPart model involves A LOT of foreign keys lookups
    """

    def get_queryset(self):
        # Always prefetch related models
        return super().get_queryset().prefetch_related(
            'part',
            'supplier',
            'manufacturer_part__manufacturer',
        )


class SupplierPart(models.Model):
    """ Represents a unique part as provided by a Supplier
    Each SupplierPart is identified by a SKU (Supplier Part Number)
    Each SupplierPart is also linked to a Part or ManufacturerPart object.
    A Part may be available from multiple suppliers

    Attributes:
        part: Link to the master Part (Obsolete)
        source_item: The sourcing item linked to this SupplierPart instance
        supplier: Company that supplies this SupplierPart object
        SKU: Stock keeping unit (supplier part number)
        link: Link to external website for this supplier part
        description: Descriptive notes field
        note: Longer form note field
        base_cost: Base charge added to order independent of quantity e.g. "Reeling Fee"
        multiple: Multiple that the part is provided in
        lead_time: Supplier lead time
        packaging: packaging that the part is supplied in, e.g. "Reel"
    """

    objects = SupplierPartManager()

    @staticmethod
    def get_api_url():
        return reverse('api-supplier-part-list')

    def get_absolute_url(self):
        return reverse('supplier-part-detail', kwargs={'pk': self.id})

<<<<<<< HEAD
    def save(self, *args, **kwargs):
        """ Overriding save method to process the linked ManufacturerPart
        """

        if 'manufacturer' in kwargs:
            manufacturer_id = kwargs.pop('manufacturer')

            try:
                manufacturer = Company.objects.get(pk=int(manufacturer_id))
            except (ValueError, Company.DoesNotExist):
                manufacturer = None
        else:
            manufacturer = None
        if 'MPN' in kwargs:
            MPN = kwargs.pop('MPN')
        else:
            MPN = None

        if manufacturer or MPN:
            if not self.manufacturer_part:
                # Create ManufacturerPart
                manufacturer_part = ManufacturerPart.create(part=self.part,
                                                            manufacturer=manufacturer,
                                                            mpn=MPN,
                                                            description=self.description)
                self.manufacturer_part = manufacturer_part
            else:
                # Update ManufacturerPart (if ID exists)
                try:
                    manufacturer_part_id = self.manufacturer_part.id
                except AttributeError:
                    manufacturer_part_id = None

                if manufacturer_part_id:
                    try:
                        (manufacturer_part, created) = ManufacturerPart.objects.update_or_create(part=self.part,
                                                                                                 manufacturer=manufacturer,
                                                                                                 MPN=MPN)
                    except IntegrityError:
                        manufacturer_part = None
                        raise ValidationError(f'ManufacturerPart linked to {self.part} from manufacturer {manufacturer.name}'
                                              f'with part number {MPN} already exists!')

                if manufacturer_part:
                    self.manufacturer_part = manufacturer_part

        self.clean()
        self.validate_unique()

        super().save(*args, **kwargs)
=======
    def api_instance_filters(self):
        
        return {
            'manufacturer_part': {
                'part': self.part.pk
            }
        }
>>>>>>> 2cf75921

    class Meta:
        unique_together = ('part', 'supplier', 'SKU')

        # This model was moved from the 'Part' app
        db_table = 'part_supplierpart'

    def clean(self):

        super().clean()

        # Ensure that the linked manufacturer_part points to the same part!
        if self.manufacturer_part and self.part:

            if not self.manufacturer_part.part == self.part:
                raise ValidationError({
                    'manufacturer_part': _("Linked manufacturer part must reference the same base part"),
                })

    part = models.ForeignKey('part.Part', on_delete=models.CASCADE,
                             related_name='supplier_parts',
                             verbose_name=_('Base Part'),
                             limit_choices_to={
                                 'purchaseable': True,
                             },
                             help_text=_('Select part'),
                             )

    supplier = models.ForeignKey(Company, on_delete=models.CASCADE,
                                 related_name='supplied_parts',
                                 limit_choices_to={'is_supplier': True},
                                 verbose_name=_('Supplier'),
                                 help_text=_('Select supplier'),
                                 )

    SKU = models.CharField(
        max_length=100,
        verbose_name=_('SKU'),
        help_text=_('Supplier stock keeping unit')
    )

    manufacturer_part = models.ForeignKey(ManufacturerPart, on_delete=models.CASCADE,
                                          blank=True, null=True,
                                          related_name='supplier_parts',
                                          verbose_name=_('Manufacturer Part'),
                                          help_text=_('Select manufacturer part'),
                                          )

    link = InvenTreeURLField(
        blank=True, null=True,
        verbose_name=_('Link'),
        help_text=_('URL for external supplier part link')
    )

    description = models.CharField(
        max_length=250, blank=True, null=True,
        verbose_name=_('Description'),
        help_text=_('Supplier part description')
    )

    note = models.CharField(
        max_length=100, blank=True, null=True,
        verbose_name=_('Note'),
        help_text=_('Notes')
    )

    base_cost = models.DecimalField(max_digits=10, decimal_places=3, default=0, validators=[MinValueValidator(0)], verbose_name=_('base cost'), help_text=_('Minimum charge (e.g. stocking fee)'))

    packaging = models.CharField(max_length=50, blank=True, null=True, verbose_name=_('Packaging'), help_text=_('Part packaging'))

    multiple = models.PositiveIntegerField(default=1, validators=[MinValueValidator(1)], verbose_name=_('multiple'), help_text=_('Order multiple'))

    # TODO - Reimplement lead-time as a charfield with special validation (pattern matching).
    # lead_time = models.DurationField(blank=True, null=True)

    @property
    def manufacturer_string(self):
        """ Format a MPN string for this SupplierPart.
        Concatenates manufacture name and part number.
        """

        items = []

        if self.manufacturer_part:
            if self.manufacturer_part.manufacturer:
                items.append(self.manufacturer_part.manufacturer.name)
            if self.manufacturer_part.MPN:
                items.append(self.manufacturer_part.MPN)

        return ' | '.join(items)

    @property
    def has_price_breaks(self):
        return self.price_breaks.count() > 0

    @property
    def price_breaks(self):
        """ Return the associated price breaks in the correct order """
        return self.pricebreaks.order_by('quantity').all()

    @property
    def unit_pricing(self):
        return self.get_price(1)

    def add_price_break(self, quantity, price):
        """
        Create a new price break for this part

        args:
            quantity - Numerical quantity
            price - Must be a Money object
        """

        # Check if a price break at that quantity already exists...
        if self.price_breaks.filter(quantity=quantity, part=self.pk).exists():
            return

        SupplierPriceBreak.objects.create(
            part=self,
            quantity=quantity,
            price=price
        )

    get_price = common.models.get_price

    def open_orders(self):
        """ Return a database query for PO line items for this SupplierPart,
        limited to purchase orders that are open / outstanding.
        """

        return self.purchase_order_line_items.prefetch_related('order').filter(order__status__in=PurchaseOrderStatus.OPEN)

    def on_order(self):
        """ Return the total quantity of items currently on order.

        Subtract partially received stock as appropriate
        """

        totals = self.open_orders().aggregate(Sum('quantity'), Sum('received'))

        # Quantity on order
        q = totals.get('quantity__sum', 0)

        # Quantity received
        r = totals.get('received__sum', 0)

        if q is None or r is None:
            return 0
        else:
            return max(q - r, 0)

    def purchase_orders(self):
        """ Returns a list of purchase orders relating to this supplier part """

        return [line.order for line in self.purchase_order_line_items.all().prefetch_related('order')]

    @property
    def pretty_name(self):
        return str(self)

    def __str__(self):
        s = ''

        if self.part.IPN:
            s += f'{self.part.IPN}'
            s += ' | '

        s += f'{self.supplier.name} | {self.SKU}'

        if self.manufacturer_string:
            s = s + ' | ' + self.manufacturer_string

        return s


class SupplierPriceBreak(common.models.PriceBreak):
    """ Represents a quantity price break for a SupplierPart.
    - Suppliers can offer discounts at larger quantities
    - SupplierPart(s) may have zero-or-more associated SupplierPriceBreak(s)

    Attributes:
        part: Link to a SupplierPart object that this price break applies to
        quantity: Quantity required for price break
        cost: Cost at specified quantity
        currency: Reference to the currency of this pricebreak (leave empty for base currency)
    """

    @staticmethod
    def get_api_url():
        return reverse('api-part-supplier-price-list')

    part = models.ForeignKey(SupplierPart, on_delete=models.CASCADE, related_name='pricebreaks', verbose_name=_('Part'),)

    class Meta:
        unique_together = ("part", "quantity")

        # This model was moved from the 'Part' app
        db_table = 'part_supplierpricebreak'

    def __str__(self):
        return f'{self.part.SKU} - {self.price} @ {self.quantity}'<|MERGE_RESOLUTION|>--- conflicted
+++ resolved
@@ -10,10 +10,7 @@
 from django.utils.translation import ugettext_lazy as _
 from django.core.validators import MinValueValidator
 from django.core.exceptions import ValidationError
-<<<<<<< HEAD
-=======
-
->>>>>>> 2cf75921
+
 from django.db import models
 from django.db.utils import IntegrityError
 from django.db.models import Sum, Q, UniqueConstraint
@@ -479,7 +476,32 @@
     def get_absolute_url(self):
         return reverse('supplier-part-detail', kwargs={'pk': self.id})
 
-<<<<<<< HEAD
+    def api_instance_filters(self):
+        
+        return {
+            'manufacturer_part': {
+                'part': self.part.pk
+            }
+        }
+
+    class Meta:
+        unique_together = ('part', 'supplier', 'SKU')
+
+        # This model was moved from the 'Part' app
+        db_table = 'part_supplierpart'
+
+    def clean(self):
+
+        super().clean()
+
+        # Ensure that the linked manufacturer_part points to the same part!
+        if self.manufacturer_part and self.part:
+
+            if not self.manufacturer_part.part == self.part:
+                raise ValidationError({
+                    'manufacturer_part': _("Linked manufacturer part must reference the same base part"),
+                })
+
     def save(self, *args, **kwargs):
         """ Overriding save method to process the linked ManufacturerPart
         """
@@ -530,33 +552,6 @@
         self.validate_unique()
 
         super().save(*args, **kwargs)
-=======
-    def api_instance_filters(self):
-        
-        return {
-            'manufacturer_part': {
-                'part': self.part.pk
-            }
-        }
->>>>>>> 2cf75921
-
-    class Meta:
-        unique_together = ('part', 'supplier', 'SKU')
-
-        # This model was moved from the 'Part' app
-        db_table = 'part_supplierpart'
-
-    def clean(self):
-
-        super().clean()
-
-        # Ensure that the linked manufacturer_part points to the same part!
-        if self.manufacturer_part and self.part:
-
-            if not self.manufacturer_part.part == self.part:
-                raise ValidationError({
-                    'manufacturer_part': _("Linked manufacturer part must reference the same base part"),
-                })
 
     part = models.ForeignKey('part.Part', on_delete=models.CASCADE,
                              related_name='supplier_parts',
