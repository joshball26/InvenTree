# -*- coding: utf-8 -*-
from __future__ import unicode_literals

import re
import json
import requests
import logging

from datetime import datetime, timedelta

from django.core.exceptions import AppRegistryNotReady
from django.db.utils import OperationalError, ProgrammingError


logger = logging.getLogger("inventree")


def schedule_task(taskname, **kwargs):
    """
    Create a scheduled task.
    If the task has already been scheduled, ignore!
    """

    # If unspecified, repeat indefinitely
    repeats = kwargs.pop('repeats', -1)
    kwargs['repeats'] = repeats

    try:
        from django_q.models import Schedule
    except (AppRegistryNotReady):
        logger.warning("Could not start background tasks - App registry not ready")
        return

    try:
        # If this task is already scheduled, don't schedule it again
        # Instead, update the scheduling parameters
        if Schedule.objects.filter(func=taskname).exists():
            logger.info(f"Scheduled task '{taskname}' already exists - updating!")

            Schedule.objects.filter(func=taskname).update(**kwargs)
        else:
            logger.info(f"Creating scheduled task '{taskname}'")

            Schedule.objects.create(
                name=taskname,
                func=taskname,
                **kwargs
            )
    except (OperationalError, ProgrammingError):
        # Required if the DB is not ready yet
        pass


def offload_task(taskname, *args, **kwargs):
    """
    Create an AsyncTask.
    This is different to a 'scheduled' task,
    in that it only runs once!
    """

    try:
        from django_q.tasks import AsyncTask
    except (AppRegistryNotReady):
        logger.warning("Could not offload task - app registry not ready")
        return

    task = AsyncTask(taskname, *args, **kwargs)

    task.run()


def heartbeat():
    """
    Simple task which runs at 5 minute intervals,
    so we can determine that the background worker
    is actually running.

    (There is probably a less "hacky" way of achieving this)?
    """

    try:
        from django_q.models import Success
        logger.warning("Could not perform heartbeat task - App registry not ready")
    except AppRegistryNotReady:
        return

    threshold = datetime.now() - timedelta(minutes=30)

    # Delete heartbeat results more than half an hour old,
    # otherwise they just create extra noise
    heartbeats = Success.objects.filter(
        func='InvenTree.tasks.heartbeat',
        started__lte=threshold
    )

    heartbeats.delete()


def delete_successful_tasks():
    """
    Delete successful task logs
    which are more than a month old.
    """

    try:
        from django_q.models import Success
    except AppRegistryNotReady:
        logger.warning("Could not perform 'delete_successful_tasks' - App registry not ready")
        return

    threshold = datetime.now() - timedelta(days=30)

    results = Success.objects.filter(
        started__lte=threshold
    )

    results.delete()


def check_for_updates():
    """
    Check if there is an update for InvenTree
    """

    try:
        import common.models
    except AppRegistryNotReady:
        # Apps not yet loaded!
        return

    response = requests.get('https://api.github.com/repos/inventree/inventree/releases/latest')

    if not response.status_code == 200:
        raise ValueError(f'Unexpected status code from GitHub API: {response.status_code}')

    data = json.loads(response.text)

    tag = data.get('tag_name', None)

    if not tag:
        raise ValueError("'tag_name' missing from GitHub response")

    match = re.match(r"^.*(\d+)\.(\d+)\.(\d+).*$", tag)

    if not len(match.groups()) == 3:
        logger.warning(f"Version '{tag}' did not match expected pattern")
        return

    latest_version = [int(x) for x in match.groups()]

    if not len(latest_version) == 3:
        raise ValueError(f"Version '{tag}' is not correct format")

    logger.info(f"Latest InvenTree version: '{tag}'")

    # Save the version to the database
    common.models.InvenTreeSetting.set_setting(
        'INVENTREE_LATEST_VERSION',
        tag,
        None
    )


def update_exchange_rates():
    """
    Update backend rates
    """

    try:
<<<<<<< HEAD
        from .exchange import get_exchange_rate_backend
=======
        import common.models
        from django.conf import settings
        from InvenTree.exchange import ExchangeRateHostBackend
>>>>>>> 500770d1
    except AppRegistryNotReady:
        # Apps not yet loaded!
        return
    
    # Get exchange rate backend
    backend = get_exchange_rate_backend()

<<<<<<< HEAD
    # Update rates
    backend.update_rates(base_currency=backend.base_currency)
=======
    backend = ExchangeRateHostBackend()
    print(f"Updating exchange rates from {backend.url}")

    currencies = ','.join(settings.CURRENCIES)

    base = common.models.InvenTreeSetting.get_setting('INVENTREE_DEFAULT_CURRENCY')

    print(f"Using base currency '{base}'")

    backend.update_rates(base_currency=base, symbols=currencies)
>>>>>>> 500770d1


def send_email(subject, body, recipients, from_email=None):
    """
    Send an email with the specified subject and body,
    to the specified recipients list.
    """

    if type(recipients) == str:
        recipients = [recipients]

    offload_task(
        'django.core.mail.send_mail',
        subject, body,
        from_email,
        recipients,
    )<|MERGE_RESOLUTION|>--- conflicted
+++ resolved
@@ -163,28 +163,17 @@
 
 def update_exchange_rates():
     """
-    Update backend rates
-    """
-
-    try:
-<<<<<<< HEAD
-        from .exchange import get_exchange_rate_backend
-=======
+    If an API key for fixer.io has been provided, attempt to update currency exchange rates
+    """
+
+    try:
         import common.models
         from django.conf import settings
         from InvenTree.exchange import ExchangeRateHostBackend
->>>>>>> 500770d1
     except AppRegistryNotReady:
         # Apps not yet loaded!
         return
-    
-    # Get exchange rate backend
-    backend = get_exchange_rate_backend()
-
-<<<<<<< HEAD
-    # Update rates
-    backend.update_rates(base_currency=backend.base_currency)
-=======
+
     backend = ExchangeRateHostBackend()
     print(f"Updating exchange rates from {backend.url}")
 
@@ -195,7 +184,6 @@
     print(f"Using base currency '{base}'")
 
     backend.update_rates(base_currency=base, symbols=currencies)
->>>>>>> 500770d1
 
 
 def send_email(subject, body, recipients, from_email=None):
