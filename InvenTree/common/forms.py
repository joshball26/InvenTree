--- conflicted
+++ resolved
@@ -177,62 +177,11 @@
                         # Get value
                         value = row.get(col_guess.lower(), '')
                         # Set field input box
-<<<<<<< HEAD
                         self.fields[field_name] = forms.CharField(
                             required=False,
                             initial=value,
                         )
 
-                    # Optional item selection box
-                    elif col_guess in file_manager.OPTIONAL_MATCH_HEADERS:
-                        # Get item options
-                        item_options = [(option.id, option) for option in row['match_options_' + col_guess]]
-                        # Get item match
-                        item_match = row['match_' + col_guess]
-                        # Set field select box
-                        self.fields[field_name] = forms.ChoiceField(
-                            choices=[('', '-' * 10)] + item_options,
-                            required=False,
-                            widget=forms.Select(attrs={
-                                'class': 'select bomselect',
-                            })
-                        )
-                        # Update select box when match was found
-                        if item_match:
-                            # Update initial value
-                            self.fields[field_name].initial = item_match.id
-
-    def clean_nbr(self, number):
-        """ Clean-up decimal value """
-
-        # Check if empty
-        if not number:
-            return number
-
-        # Check if decimal type
-        try:
-            clean_number = Decimal(number)
-        except InvalidOperation:
-            clean_number = number
-
-        return clean_number.quantize(Decimal(1)) if clean_number == clean_number.to_integral() else clean_number.normalize()
-
     def get_special_field(self, col_guess, row, file_manager):
         """ function to be overriden in inherited forms to add specific form settings """
-        pass
-=======
-                        if 'price' in col_guess.lower():
-                            self.fields[field_name] = MoneyField(
-                                label=_(col_guess),
-                                default_currency=currency_code_default(),
-                                decimal_places=5,
-                                max_digits=19,
-                                required=False,
-                                default_amount=clean_decimal(value),
-                            )
-                        else:
-                            self.fields[field_name] = forms.CharField(
-                                required=False,
-                                initial=value,
-                            )
->>>>>>> 72018479
+        pass