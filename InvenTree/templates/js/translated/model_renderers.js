{% load i18n %}

/* globals
    blankImage,
    select2Thumbnail
*/

/* exported
    renderBuild,
    renderCompany,
    renderManufacturerPart,
    renderOwner,
    renderPart,
    renderPartCategory,
    renderStockItem,
    renderStockLocation,
    renderSupplierPart,
*/


/*
 * This file contains functions for rendering various InvenTree database models,
 * in particular for displaying them in modal forms in a 'select2' context.
 * 
 * Each renderer is provided with three arguments:
 * 
 * - name: The 'name' of the model instance in the referring model
 * - data: JSON data which represents the model instance. Returned via a GET request.
 * - parameters: The field parameters provided via an OPTIONS request to the endpoint.
 * - options: User options provided by the client
 */


// Should the ID be rendered for this string
function renderId(title, pk, parameters={}) {

    // Default = do not render
    var render = false;

    if ('render_pk' in parameters) {
        render = parameters['render_pk'];
    }
    
    if (render) {
        return `<span class='float-right'><small>${title}: ${pk}</small></span>`;
    } else {
        return '';
    }
}


// Renderer for "Company" model
// eslint-disable-next-line no-unused-vars
function renderCompany(name, data, parameters={}, options={}) {
    
    var html = select2Thumbnail(data.image);

    html += `<span><b>${data.name}</b></span> - <i>${data.description}</i>`;

    html += renderId('{% trans "Company ID" %}', data.pk, parameters);

    return html;
}


// Renderer for "StockItem" model
// eslint-disable-next-line no-unused-vars
function renderStockItem(name, data, parameters={}, options={}) {

    var image = blankImage();
    
    if (data.part_detail) {
        image = data.part_detail.thumbnail || data.part_detail.image || blankImage();
    }
    
    var render_part_detail = true;

    if ('render_part_detail' in parameters) {
        render_part_detail = parameters['render_part_detail'];
    }

    var part_detail = '';

    if (render_part_detail) {
        part_detail = `<img src='${image}' class='select2-thumbnail'><span>${data.part_detail.full_name}</span> - `;
    }

    var render_location_detail = false;

    if ('render_location_detail' in parameters) {
        render_location_detail = parameters['render_location_detail'];
    }

    var location_detail = '';

    if (render_location_detail && data.location_detail) {
        location_detail = ` <small>- (<em>${data.location_detail.name}</em>)</small>`;
    }

    var stock_detail = '';

    if (data.quantity == 0) {
        stock_detail = `<span class='badge rounded-pill bg-danger'>{% trans "No Stock"% }</span>`;
    } else {
        if (data.serial && data.quantity == 1) {
            stock_detail = `{% trans "Serial Number" %}: ${data.serial}`;
        } else {
            stock_detail = `{% trans "Quantity" %}: ${data.quantity}`;
        }

        if (data.batch) {
            stock_detail += ` - <small>{% trans "Batch" %}: ${data.batch}</small>`;
        }
    }

    var html = `
    <span>
        ${part_detail}
        ${stock_detail}
        ${location_detail}
        ${renderId('{% trans "Stock ID" %}', data.pk, parameters)}
    </span>
    `;

    return html;
}


// Renderer for "StockLocation" model
// eslint-disable-next-line no-unused-vars
function renderStockLocation(name, data, parameters={}, options={}) {

    var level = '- '.repeat(data.level);

    var html = `<span>${level}${data.pathstring}</span>`;

    var render_description = true;

    if ('render_description' in parameters) {
        render_description = parameters['render_description'];
    }

    if (render_description && data.description) {
        html += ` - <i>${data.description}</i>`;
    }

    html += renderId('{% trans "Location ID" %}', data.pk, parameters);

    return html;
}

// eslint-disable-next-line no-unused-vars
function renderBuild(name, data, parameters={}, options={}) {
    
    var image = null;

    if (data.part_detail && data.part_detail.thumbnail) {
        image = data.part_detail.thumbnail;
    } 

    var html = select2Thumbnail(image);

<<<<<<< HEAD
    html += `<span><b>${data.reference}</b></span> - ${data.quantity} x ${data.part_detail.full_name}`;

    html += renderId('{% trans "Build ID" %}', data.pk, parameters);
=======
    html += `<span><b>${data.reference}</b> - ${data.quantity} x ${data.part_detail.full_name}</span>`;
>>>>>>> 41177f86

    html += renderId('{% trans "Build ID" %}', data.pk, parameters);

    return html;
}


// Renderer for "Part" model
// eslint-disable-next-line no-unused-vars
function renderPart(name, data, parameters={}, options={}) {

    var html = select2Thumbnail(data.image);
    
    html += ` <span>${data.full_name || data.name}</span>`;

    if (data.description) {
        html += ` - <i><small>${data.description}</small></i>`;
    }

    var stock_data = '';

    if (user_settings.PART_SHOW_QUANTITY_IN_FORMS) {
        stock_data = partStockLabel(data);
    }

    var extra = '';

    if (!data.active) {
        extra += `<span class='badge badge-right rounded-pill bg-danger'>{% trans "Inactive" %}</span>`;
    }

    html += `
    <span class='float-right'>
        <small>
            ${stock_data}
            ${extra}
            ${renderId('{% trans "Part ID" %}', data.pk, parameters)}
            </small>
    </span>`;

    return html;
}

// Renderer for "User" model
// eslint-disable-next-line no-unused-vars
function renderUser(name, data, parameters={}, options={}) {

    var html = `<span>${data.username}</span>`;

    if (data.first_name && data.last_name) {
        html += ` - <i>${data.first_name} ${data.last_name}</i>`;
    }

    return html;
}


// Renderer for "Owner" model
// eslint-disable-next-line no-unused-vars
function renderOwner(name, data, parameters={}, options={}) {

    var html = `<span>${data.name}</span>`;

    switch (data.label) {
    case 'user':
        html += `<span class='float-right fas fa-user'></span>`;
        break;
    case 'group':
        html += `<span class='float-right fas fa-users'></span>`;
        break;
    default:
        break;
    }

    return html;
}


// Renderer for "PurchaseOrder" model
// eslint-disable-next-line no-unused-vars
function renderPurchaseOrder(name, data, parameters={}, options={}) {

    var prefix = global_settings.PURCHASEORDER_REFERENCE_PREFIX;
    var html = `<span>${prefix}${data.reference}</span>`;
    
    var thumbnail = null;
    
    if (data.supplier_detail) {
        thumbnail = data.supplier_detail.thumbnail || data.supplier_detail.image;

        html += ' - ' + select2Thumbnail(thumbnail);
        html += `<span>${data.supplier_detail.name}</span>`;
    }

    if (data.description) {
        html += ` - <em>${data.description}</em>`;
    }

    html += renderId('{% trans "Order ID" %}', data.pk, parameters);

    return html;
}


// Renderer for "SalesOrder" model
// eslint-disable-next-line no-unused-vars
function renderSalesOrder(name, data, parameters={}, options={}) {
    
    var prefix = global_settings.SALESORDER_REFERENCE_PREFIX;
    var html = `<span>${prefix}${data.reference}</span>`;
    
    var thumbnail = null;

    if (data.customer_detail) {
        thumbnail = data.customer_detail.thumbnail || data.customer_detail.image;

        html += ' - ' + select2Thumbnail(thumbnail);
        html += `<span>${data.customer_detail.name}</span>`;
    }

    if (data.description) {
        html += ` - <em>${data.description}</em>`;
    }

    html += renderId('{% trans "Order ID" %}', data.pk, parameters);

    return html;
}


// Renderer for "SalesOrderShipment" model
// eslint-disable-next-line no-unused-vars
function renderSalesOrderShipment(name, data, parameters={}, options={}) {

    var so_prefix = global_settings.SALESORDER_REFERENCE_PREFIX;

<<<<<<< HEAD
    var html = `
    <span>
        ${so_prefix}${data.order_detail.reference} - {% trans "Shipment" %} ${data.reference}
    </span>
    `;
=======
    var html = `<span>${so_prefix}${data.order_detail.reference} - {% trans "Shipment" %} ${data.reference}</span>`;

    html += renderId('{% trans "Shipment ID" %}', data.pk, parameters);
>>>>>>> 41177f86

    html += renderId('{% trans "Shipment ID" %}', data.pk, parameters);

    return html;
}


// Renderer for "PartCategory" model
// eslint-disable-next-line no-unused-vars
function renderPartCategory(name, data, parameters={}, options={}) {

    var level = '- '.repeat(data.level);

    var html = `<span>${level}${data.pathstring}</span>`;

    if (data.description) {
        html += ` - <i>${data.description}</i>`;
    }

    html += renderId('{% trans "Category ID" %}', data.pk, parameters);

    return html;
}

// eslint-disable-next-line no-unused-vars
function renderPartParameterTemplate(name, data, parameters={}, options={}) {

    var units = '';

    if (data.units) {
        units = ` [${data.units}]`;
    }
    
    var html = `<span>${data.name}${units}</span>`;

    return html;
}


// Renderer for "ManufacturerPart" model
// eslint-disable-next-line no-unused-vars
function renderManufacturerPart(name, data, parameters={}, options={}) {

    var manufacturer_image = null;
    var part_image = null;

    if (data.manufacturer_detail) {
        manufacturer_image = data.manufacturer_detail.image;
    }

    if (data.part_detail) {
        part_image = data.part_detail.thumbnail || data.part_detail.image;
    }

    var html = '';

    html += select2Thumbnail(manufacturer_image);
    html += select2Thumbnail(part_image);

    html += ` <span><b>${data.manufacturer_detail.name}</b> - ${data.MPN}</span>`;
    html += ` - <i>${data.part_detail.full_name}</i>`;

    html += renderId('{% trans "Manufacturer Part ID" %}', data.pk, parameters);

    return html;
}


// Renderer for "SupplierPart" model
// eslint-disable-next-line no-unused-vars
function renderSupplierPart(name, data, parameters={}, options={}) {

    var supplier_image = null;
    var part_image = null;
    
    if (data.supplier_detail) {
        supplier_image = data.supplier_detail.image;
    }

    if (data.part_detail) {
        part_image = data.part_detail.thumbnail || data.part_detail.image;
    }

    var html = '';
    
    html += select2Thumbnail(supplier_image);
    
    if (data.part_detail) {
        html += select2Thumbnail(part_image);
    }
    
    html += ` <span><b>${data.supplier_detail.name}</b> - ${data.SKU}</span>`;

<<<<<<< HEAD
    if (data.part_detail) {
        html += ` - <i>${data.part_detail.full_name}</i>`;
    }

=======
>>>>>>> 41177f86
    html += renderId('{% trans "Supplier Part ID" %}', data.pk, parameters);

    return html;
}<|MERGE_RESOLUTION|>--- conflicted
+++ resolved
@@ -160,13 +160,7 @@
 
     var html = select2Thumbnail(image);
 
-<<<<<<< HEAD
-    html += `<span><b>${data.reference}</b></span> - ${data.quantity} x ${data.part_detail.full_name}`;
-
-    html += renderId('{% trans "Build ID" %}', data.pk, parameters);
-=======
     html += `<span><b>${data.reference}</b> - ${data.quantity} x ${data.part_detail.full_name}</span>`;
->>>>>>> 41177f86
 
     html += renderId('{% trans "Build ID" %}', data.pk, parameters);
 
@@ -303,17 +297,12 @@
 
     var so_prefix = global_settings.SALESORDER_REFERENCE_PREFIX;
 
-<<<<<<< HEAD
     var html = `
-    <span>
-        ${so_prefix}${data.order_detail.reference} - {% trans "Shipment" %} ${data.reference}
+    <span>${so_prefix}${data.order_detail.reference} - {% trans "Shipment" %} ${data.reference}</span>
+    <span class='float-right'>
+        <small>{% trans "Shipment ID" %}: ${data.pk}</small>
     </span>
     `;
-=======
-    var html = `<span>${so_prefix}${data.order_detail.reference} - {% trans "Shipment" %} ${data.reference}</span>`;
-
-    html += renderId('{% trans "Shipment ID" %}', data.pk, parameters);
->>>>>>> 41177f86
 
     html += renderId('{% trans "Shipment ID" %}', data.pk, parameters);
 
@@ -407,13 +396,10 @@
     
     html += ` <span><b>${data.supplier_detail.name}</b> - ${data.SKU}</span>`;
 
-<<<<<<< HEAD
     if (data.part_detail) {
         html += ` - <i>${data.part_detail.full_name}</i>`;
     }
 
-=======
->>>>>>> 41177f86
     html += renderId('{% trans "Supplier Part ID" %}', data.pk, parameters);
 
     return html;
